--- conflicted
+++ resolved
@@ -1,300 +1,296 @@
-"""Generates indices from CRUNCEP data
-
-Code accepts an ORCHIDEE forcing file and an index filename. It computes various 
-indices from the met data and stores them in the outfile.
-"""
-
-import aggregator as agg
-import trend 
-import qty_index as q
-import astropy.units as u
-import astropy.coordinates as c
-import astropy.time as t
-import numpy as np
-import fuelmoisture as fm
-import met_functions as met
-import sun
-import gsi
-
-class ForcingDataset ( agg.NetCDFTemplate ) :
-    """Class manages the computation of indices from ORCHIDEE forcing data.
-    
-    The class is designed to walk through the input file one day's data 
-    at a time. Primarily, it allows the caller to register variables of 
-    interest which are tracked synchronously.
-    """
-
-    def get_forcing(self) : 
-        """returns a reference to the forcing dataset"""
-        if not hasattr(self, "_nc_forcing") : 
-            self._nc_forcing = self._openExemplar()
-        return self._nc_forcing
-        
-    def get_land_axes(self) : 
-        """create/cache/return the translator between (x,y) and (land) shapes"""
-        if not hasattr(self, "_land_axes") :
-            self._land_axes = trend.CompressedAxes(self.get_forcing(), 'land')
-        return self._land_axes
-        
-    def get_xy_indices(self) : 
-        if not hasattr(self, "_xy_indices") : 
-            ca = self.get_land_axes()
-            self._xy_indices = ca.get_grid_indices()
-        return self._xy_indices
-    
-    def get_longitudes(self) : 
-        """caches/retrieves longitudes"""
-        if not hasattr(self,"_longitudes") :
-            forcing = self.get_forcing()
-            lon_array = forcing.variables['nav_lon'][:] * u.deg
-            self._longitudes = lon_array[self.get_xy_indices()]
-        
-        return self._longitudes
-        
-    def get_latitudes(self) : 
-        """caches/retrieves latitudes"""
-        if not hasattr(self,"_latitudes") : 
-            forcing = self.get_forcing()
-            lat_array = forcing.variables['nav_lat'][:] * u.deg
-            self._latitudes = lat_array[self.get_xy_indices()]
-        return self._latitudes
-            
-        
-    def get_daylength_by_lat(self, day) : 
-        """Calculates the daylength at each latitude
-        
-        Daylength depends on the date you're computing it for, rather than 
-        being a constant function of location. Make sure "day" is an 
-        astropy.time.Time object.
-        
-        Returns an array of daylengths for each latitude cell in the simulation.
-        These correspond to latitude array:
-            cruncep.variables['nav_lat'][:,0]
-        """
-        forcing = self.get_forcing()
-        lats = forcing.variables['nav_lat'][:,0] * u.deg
-        lons = np.zeros( lats.shape ) 
-        earthlocs = c.EarthLocation.from_geodetic(lons,lats)
-        
-        up = sun.Uptime(sun.SunPosition, day, earthlocs)
-        return up.approximate_daylength()
-        
-    def get_daylength_lookup(self, day) : 
-        forcing = self.get_forcing()
-        lats = forcing.variables['nav_lat'][:,0] * u.deg
-        values = self.get_daylength_by_lat(day)
-        return q.LookupTable(lats[0], (lats[1]-lats[0]), values)
-        
-    def get_timestep(self) :
-        """caches/calculates the timestep from the info in the file""" 
-        if not hasattr(self, "_timestep") : 
-            forcing = self.get_forcing()
-            times = forcing.variables['time'][:2] * u.s
-            self._timestep = (times[1] - times[0])
-        return self._timestep
-        
-    def get_samples_per_day(self) : 
-        if not hasattr(self, '_spd') :
-            timestep = self.get_timestep()
-            self._spd = ((24*u.hour)/timestep).to(u.dimensionless_unscaled).astype(np.int)
-        return self._spd    
-        
-    def get_buffer_group(self) : 
-        if not hasattr(self, "_buffers") : 
-            self._buffers = q.DLTSGroup() 
-        return self._buffers
-        
-    def get_derived_buffers(self) : 
-        if not hasattr(self, "_derived") : 
-            self._derived = q.DLTSGroup()
-            self._derived.template = self._buffers.template
-        return self._derived
-        
-    def register_variable(self, varname, unit) :
-        """adds "varname" to the list of variables to track""" 
-        bufs = self.get_buffer_group()
-        
-        forcing = self.get_forcing()
-        ncvar = forcing.variables[varname]
-        if not bufs.template_ready() : 
-            time_axis = ncvar.dimensions.index('tstep')
-            bufs.add(varname, q.DiurnalLocalTimeStatistics(
-                ncvar, time_axis,
-                self.get_timestep(), self.get_longitudes(), unit=unit))
-        else : 
-            bufs.create(varname, ncvar, unit)
-                
-        return bufs.get(varname)
-        
-    def compute_rh(self) : 
-        """Compute RH for the current utc day
-        
-        This calls "next()" on the internal RH object. No need to manage it."""
-        bufs = self.get_buffer_group()
-        derived = self.get_derived_buffers()
-        if "rh" in derived.group : 
-            # one day big
-            p = bufs.get('PSurf').get_utc_day()
-            q = bufs.get('Qair').get_utc_day()
-            t = bufs.get('Tair').get_utc_day()
-            rh = derived.get('rh')
-            rh.source = met.calc_rh_spec_humidity(q,p,t)
-            rh.next()
-        else :
-            # 2 days big
-            p = bufs.get('PSurf').get_buffer()
-            q = bufs.get('Qair').get_buffer()
-            t = bufs.get('Tair').get_buffer()
-            rh = derived.create_computed("rh",met.calc_rh_spec_humidity(q,p,t), 
-                    u.pct)
-            
-        return rh
-        
-    def compute_afternoon_vpd(self) :   
-        bufs = self.get_buffer_group()
-        t = bufs.get('Tair').ref_val()
-        q = bufs.get('Qair').ref_val()
-        p = bufs.get('PSurf').ref_val()
-        vp_act = met.calc_vp_spec_humidity(q,p)
-        return met.calc_vpd(t,vp_act)
-      
-
-    def next(self) :
-        """advance all of the registered variables to the next day"""
-        bufs = self.get_buffer_group()
-        bufs.next()
-                        
-    def close(self) :
-        """closes the input and output netCDF files""" 
-        if hasattr(self, "_nc_forcing") : 
-            self._nc_forcing.close()
-            
-        super(ForcingDataset,self).close()
-        
-def indices_year(y, forcing_template, out_template) : 
-    """Processes one year.
-    
-    Runs the calculation of indices for one year given an orchidee forcing
-    file for that year."""
-    
-    # figure out filenames and open dataset.
-    forcing_file = forcing_template % (y,)
-    out_file = out_template % (y,)
-    ds = ForcingDataset(forcing_file, out_file)
-    
-    # register required variables from NetCDF file so they are tracked
-    qair = ds.register_variable("Qair", u.dimensionless_unscaled)
-    tair = ds.register_variable("Tair", u.Kelvin)
-    ds.register_variable("PSurf", u.Pa)
-#    rainf = ds.register_variable("Rainf")
-#    swdown = ds.register_variable("SWdown")
-    
-    print "NetCDF variables registered"
-    # setup netcdf dimensions in output file
-    ds.copyDimension("land")
-    ds.copyDimension("y")
-    ds.copyDimension("tstep")
-    ds.createDimension("days", 365)
-    
-    # copy basic data
-    ds.copyVariable('nav_lat')
-    ds.copyVariable('nav_lon')
-    
-    print "Variables copied from forcing file"
-    
-    # create netcdf variables to hold indices in output file
-    daylength = ds.create_variable("daylength", ("days","y"), np.float32)
-    daylength.title = "Day Length"
-    daylength.units = "hours"
-    
-    rh = ds.create_variable("rh", ("tstep","land"), np.float32)
-    rh.long_name = "Relative Humidity"
-    rh.units = "percent"
-    
-    rh_max = ds.create_variable("rh_max", ("days","land"), np.float32)
-    rh_max.long_name = "Maximum RH" 
-    rh_max.units = "percent"
-    
-    rh_min = ds.create_variable("rh_min", ("days","land"), np.float32)
-    rh_min.long_name = "Minimum RH"
-    rh_min.units = "percent"
-    
-    rh_afternoon = ds.create_variable("rh_afternoon", ('days', 'land'),np.float32)
-    rh_afternoon.long_name = "RH in the afternoon"
-    rh_afternoon.units = "percent"
-    
-    t_min = ds.create_variable("t_min", ('days','land'), np.float32)
-    t_min.long_name = "minimum temperature for the 24 hours preceeding burning period"
-    t_min.units = "K"
-    
-    t_afternoon = ds.create_variable("t_afternoon", ('days','land'), np.float32)
-    t_afternoon.long_name = "mid-burning-period temperature"
-    t_afternoon.units = "K"
-    
-    i_tmin = ds.create_variable("i_tmin", ('days','land'), np.float32)
-    i_tmin.long_name = "GSI minimum temperature index component"
-    i_tmin.units = 'dimensionless'
-    
-    i_photo = ds.create_variable('i_photo', ('days','land'), np.float32)
-    i_photo.long_name = 'GSI photoperiod index component'
-    i_photo.units = 'dimensionless'
-    
-    i_vpd = ds.create_variable('i_vpd', ('days','land'), np.float32)
-    i_vpd.long_name = 'GSI vapor pressure deficit index component'
-    i_vpd.units = 'dimensionless'
-    
-    i_gsi = ds.create_variable('gsi', ('days','land'), np.float32)
-    i_gsi.long_name = 'GSI Index'
-    i_gsi.units = 'dimensionless'
-    
-    print "Output NetCDF variables created"
-        
-    # base time
-    time_start = t.Time('%04d:001'%y, format='yday', scale='ut1')
-    if ( (y < 1960) or (y > 2013) ) :
-        time_start.delta_ut1_utc=0
-    
-    # loop over days
-    # the cur_day property is the index of the next day to read in from the file.
-    # since the netcdf file is 0-based, indices are [0, 365)
-    while qair.cur_day < 365 : 
-        i_day = qair.cur_day - 1 
-        print qair.cur_day
-        
-        # calculate daylengths, store as hours
-        day = time_start + (i_day*u.day)
-        if (hasattr(time_start,"delta_ut1_utc")) : 
-            day.delta_ut1_utc = time_start.delta_ut1_utc
-            
-        daylength_lut = ds.get_daylength_lookup(day)
-        daylength[i_day,:] = daylength_lut.values.to(u.hour)
-        
-        # pull out/store minimim and afternoon temps
-        t_min[i_day,:] = tair.min(unitted=False)
-        t_afternoon[i_day,:] = tair.ref_val(unitted=False)
-        
-        # calculate RH & store
-        rh_dlts = ds.compute_rh()
-        rh_dlts.store_day(rh)
-        rh_max[i_day,:] = rh_dlts.max(unitted=False)
-        rh_min[i_day,:] = rh_dlts.min(unitted=False)
-        rh_afternoon[i_day,:] = rh_dlts.ref_val(unitted=False)
-        
-        # calculate GSI indices and store
-        i_tmin[i_day,:] = gsi.calc_i_tmin(tair.min())
-<<<<<<< HEAD
-        i_photo[i_day,:] = gsi.calc_i_photo(daylength_lut.get(ds.get_latitudes()))
-=======
-        i_photo[i_day,:] = gsi.calc_i_photo(daylength[i_day,:]*u.hour)
->>>>>>> 071ec033
-        i_vpd[i_day,:] = gsi.calc_i_vpd(ds.compute_afternoon_vpd())
-        i_gsi[i_day,:] = i_tmin[i_day,:] * i_photo[i_day,:] * i_vpd[i_day,:]
-        
-        # first time through, store the first day's data
-        if i_day == 1 : 
-            rh_dlts.store_day(rh, current=False)
-        
-        # load next day for all variables
-        ds.next()
-    
-    ds.close()
+"""Generates indices from CRUNCEP data
+
+Code accepts an ORCHIDEE forcing file and an index filename. It computes various 
+indices from the met data and stores them in the outfile.
+"""
+
+import aggregator as agg
+import trend 
+import qty_index as q
+import astropy.units as u
+import astropy.coordinates as c
+import astropy.time as t
+import numpy as np
+import fuelmoisture as fm
+import met_functions as met
+import sun
+import gsi
+
+class ForcingDataset ( agg.NetCDFTemplate ) :
+    """Class manages the computation of indices from ORCHIDEE forcing data.
+    
+    The class is designed to walk through the input file one day's data 
+    at a time. Primarily, it allows the caller to register variables of 
+    interest which are tracked synchronously.
+    """
+
+    def get_forcing(self) : 
+        """returns a reference to the forcing dataset"""
+        if not hasattr(self, "_nc_forcing") : 
+            self._nc_forcing = self._openExemplar()
+        return self._nc_forcing
+        
+    def get_land_axes(self) : 
+        """create/cache/return the translator between (x,y) and (land) shapes"""
+        if not hasattr(self, "_land_axes") :
+            self._land_axes = trend.CompressedAxes(self.get_forcing(), 'land')
+        return self._land_axes
+        
+    def get_xy_indices(self) : 
+        if not hasattr(self, "_xy_indices") : 
+            ca = self.get_land_axes()
+            self._xy_indices = ca.get_grid_indices()
+        return self._xy_indices
+    
+    def get_longitudes(self) : 
+        """caches/retrieves longitudes"""
+        if not hasattr(self,"_longitudes") :
+            forcing = self.get_forcing()
+            lon_array = forcing.variables['nav_lon'][:] * u.deg
+            self._longitudes = lon_array[self.get_xy_indices()]
+        
+        return self._longitudes
+        
+    def get_latitudes(self) : 
+        """caches/retrieves latitudes"""
+        if not hasattr(self,"_latitudes") : 
+            forcing = self.get_forcing()
+            lat_array = forcing.variables['nav_lat'][:] * u.deg
+            self._latitudes = lat_array[self.get_xy_indices()]
+        return self._latitudes
+            
+        
+    def get_daylength_by_lat(self, day) : 
+        """Calculates the daylength at each latitude
+        
+        Daylength depends on the date you're computing it for, rather than 
+        being a constant function of location. Make sure "day" is an 
+        astropy.time.Time object.
+        
+        Returns an array of daylengths for each latitude cell in the simulation.
+        These correspond to latitude array:
+            cruncep.variables['nav_lat'][:,0]
+        """
+        forcing = self.get_forcing()
+        lats = forcing.variables['nav_lat'][:,0] * u.deg
+        lons = np.zeros( lats.shape ) 
+        earthlocs = c.EarthLocation.from_geodetic(lons,lats)
+        
+        up = sun.Uptime(sun.SunPosition, day, earthlocs)
+        return up.approximate_daylength()
+        
+    def get_daylength_lookup(self, day) : 
+        forcing = self.get_forcing()
+        lats = forcing.variables['nav_lat'][:,0] * u.deg
+        values = self.get_daylength_by_lat(day)
+        return q.LookupTable(lats[0], (lats[1]-lats[0]), values)
+        
+    def get_timestep(self) :
+        """caches/calculates the timestep from the info in the file""" 
+        if not hasattr(self, "_timestep") : 
+            forcing = self.get_forcing()
+            times = forcing.variables['time'][:2] * u.s
+            self._timestep = (times[1] - times[0])
+        return self._timestep
+        
+    def get_samples_per_day(self) : 
+        if not hasattr(self, '_spd') :
+            timestep = self.get_timestep()
+            self._spd = ((24*u.hour)/timestep).to(u.dimensionless_unscaled).astype(np.int)
+        return self._spd    
+        
+    def get_buffer_group(self) : 
+        if not hasattr(self, "_buffers") : 
+            self._buffers = q.DLTSGroup() 
+        return self._buffers
+        
+    def get_derived_buffers(self) : 
+        if not hasattr(self, "_derived") : 
+            self._derived = q.DLTSGroup()
+            self._derived.template = self._buffers.template
+        return self._derived
+        
+    def register_variable(self, varname, unit) :
+        """adds "varname" to the list of variables to track""" 
+        bufs = self.get_buffer_group()
+        
+        forcing = self.get_forcing()
+        ncvar = forcing.variables[varname]
+        if not bufs.template_ready() : 
+            time_axis = ncvar.dimensions.index('tstep')
+            bufs.add(varname, q.DiurnalLocalTimeStatistics(
+                ncvar, time_axis,
+                self.get_timestep(), self.get_longitudes(), unit=unit))
+        else : 
+            bufs.create(varname, ncvar, unit)
+                
+        return bufs.get(varname)
+        
+    def compute_rh(self) : 
+        """Compute RH for the current utc day
+        
+        This calls "next()" on the internal RH object. No need to manage it."""
+        bufs = self.get_buffer_group()
+        derived = self.get_derived_buffers()
+        if "rh" in derived.group : 
+            # one day big
+            p = bufs.get('PSurf').get_utc_day()
+            q = bufs.get('Qair').get_utc_day()
+            t = bufs.get('Tair').get_utc_day()
+            rh = derived.get('rh')
+            rh.source = met.calc_rh_spec_humidity(q,p,t)
+            rh.next()
+        else :
+            # 2 days big
+            p = bufs.get('PSurf').get_buffer()
+            q = bufs.get('Qair').get_buffer()
+            t = bufs.get('Tair').get_buffer()
+            rh = derived.create_computed("rh",met.calc_rh_spec_humidity(q,p,t), 
+                    u.pct)
+            
+        return rh
+        
+    def compute_afternoon_vpd(self) :   
+        bufs = self.get_buffer_group()
+        t = bufs.get('Tair').ref_val()
+        q = bufs.get('Qair').ref_val()
+        p = bufs.get('PSurf').ref_val()
+        vp_act = met.calc_vp_spec_humidity(q,p)
+        return met.calc_vpd(t,vp_act)
+      
+
+    def next(self) :
+        """advance all of the registered variables to the next day"""
+        bufs = self.get_buffer_group()
+        bufs.next()
+                        
+    def close(self) :
+        """closes the input and output netCDF files""" 
+        if hasattr(self, "_nc_forcing") : 
+            self._nc_forcing.close()
+            
+        super(ForcingDataset,self).close()
+        
+def indices_year(y, forcing_template, out_template) : 
+    """Processes one year.
+    
+    Runs the calculation of indices for one year given an orchidee forcing
+    file for that year."""
+    
+    # figure out filenames and open dataset.
+    forcing_file = forcing_template % (y,)
+    out_file = out_template % (y,)
+    ds = ForcingDataset(forcing_file, out_file)
+    
+    # register required variables from NetCDF file so they are tracked
+    qair = ds.register_variable("Qair", u.dimensionless_unscaled)
+    tair = ds.register_variable("Tair", u.Kelvin)
+    ds.register_variable("PSurf", u.Pa)
+#    rainf = ds.register_variable("Rainf")
+#    swdown = ds.register_variable("SWdown")
+    
+    print "NetCDF variables registered"
+    # setup netcdf dimensions in output file
+    ds.copyDimension("land")
+    ds.copyDimension("y")
+    ds.copyDimension("tstep")
+    ds.createDimension("days", 365)
+    
+    # copy basic data
+    ds.copyVariable('nav_lat')
+    ds.copyVariable('nav_lon')
+    
+    print "Variables copied from forcing file"
+    
+    # create netcdf variables to hold indices in output file
+    daylength = ds.create_variable("daylength", ("days","y"), np.float32)
+    daylength.title = "Day Length"
+    daylength.units = "hours"
+    
+    rh = ds.create_variable("rh", ("tstep","land"), np.float32)
+    rh.long_name = "Relative Humidity"
+    rh.units = "percent"
+    
+    rh_max = ds.create_variable("rh_max", ("days","land"), np.float32)
+    rh_max.long_name = "Maximum RH" 
+    rh_max.units = "percent"
+    
+    rh_min = ds.create_variable("rh_min", ("days","land"), np.float32)
+    rh_min.long_name = "Minimum RH"
+    rh_min.units = "percent"
+    
+    rh_afternoon = ds.create_variable("rh_afternoon", ('days', 'land'),np.float32)
+    rh_afternoon.long_name = "RH in the afternoon"
+    rh_afternoon.units = "percent"
+    
+    t_min = ds.create_variable("t_min", ('days','land'), np.float32)
+    t_min.long_name = "minimum temperature for the 24 hours preceeding burning period"
+    t_min.units = "K"
+    
+    t_afternoon = ds.create_variable("t_afternoon", ('days','land'), np.float32)
+    t_afternoon.long_name = "mid-burning-period temperature"
+    t_afternoon.units = "K"
+    
+    i_tmin = ds.create_variable("i_tmin", ('days','land'), np.float32)
+    i_tmin.long_name = "GSI minimum temperature index component"
+    i_tmin.units = 'dimensionless'
+    
+    i_photo = ds.create_variable('i_photo', ('days','land'), np.float32)
+    i_photo.long_name = 'GSI photoperiod index component'
+    i_photo.units = 'dimensionless'
+    
+    i_vpd = ds.create_variable('i_vpd', ('days','land'), np.float32)
+    i_vpd.long_name = 'GSI vapor pressure deficit index component'
+    i_vpd.units = 'dimensionless'
+    
+    i_gsi = ds.create_variable('gsi', ('days','land'), np.float32)
+    i_gsi.long_name = 'GSI Index'
+    i_gsi.units = 'dimensionless'
+    
+    print "Output NetCDF variables created"
+        
+    # base time
+    time_start = t.Time('%04d:001'%y, format='yday', scale='ut1')
+    if ( (y < 1960) or (y > 2013) ) :
+        time_start.delta_ut1_utc=0
+    
+    # loop over days
+    # the cur_day property is the index of the next day to read in from the file.
+    # since the netcdf file is 0-based, indices are [0, 365)
+    while qair.cur_day < 365 : 
+        i_day = qair.cur_day - 1 
+        print qair.cur_day
+        
+        # calculate daylengths, store as hours
+        day = time_start + (i_day*u.day)
+        if (hasattr(time_start,"delta_ut1_utc")) : 
+            day.delta_ut1_utc = time_start.delta_ut1_utc
+            
+        daylength_lut = ds.get_daylength_lookup(day)
+        daylength[i_day,:] = daylength_lut.values.to(u.hour)
+        
+        # pull out/store minimim and afternoon temps
+        t_min[i_day,:] = tair.min(unitted=False)
+        t_afternoon[i_day,:] = tair.ref_val(unitted=False)
+        
+        # calculate RH & store
+        rh_dlts = ds.compute_rh()
+        rh_dlts.store_day(rh)
+        rh_max[i_day,:] = rh_dlts.max(unitted=False)
+        rh_min[i_day,:] = rh_dlts.min(unitted=False)
+        rh_afternoon[i_day,:] = rh_dlts.ref_val(unitted=False)
+        
+        # calculate GSI indices and store
+        i_tmin[i_day,:] = gsi.calc_i_tmin(tair.min())
+        i_photo[i_day,:] = gsi.calc_i_photo(daylength_lut.get(ds.get_latitudes()))
+        i_vpd[i_day,:] = gsi.calc_i_vpd(ds.compute_afternoon_vpd())
+        i_gsi[i_day,:] = i_tmin[i_day,:] * i_photo[i_day,:] * i_vpd[i_day,:]
+        
+        # first time through, store the first day's data
+        if i_day == 1 : 
+            rh_dlts.store_day(rh, current=False)
+        
+        # load next day for all variables
+        ds.next()
+    
+    ds.close()